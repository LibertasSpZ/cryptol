--- conflicted
+++ resolved
@@ -427,11 +427,8 @@
       TVBit -> v
       TVInteger -> v
       TVIntMod _ -> v
-<<<<<<< HEAD
       TVRational -> v
-=======
       TVArray{} -> v
->>>>>>> 2ff4d4c0
 
       TVSeq n TVBit ->
           do w <- sDelayFill sym (fromWordVal "during eta-expansion" =<< v) (etaWord sym n v)
