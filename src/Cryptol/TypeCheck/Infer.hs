--- conflicted
+++ resolved
@@ -24,11 +24,7 @@
 import           Cryptol.TypeCheck.Solve
 import           Cryptol.TypeCheck.SimpType(tSub,tMul,tExp)
 import           Cryptol.TypeCheck.Kind(checkType,checkSchema,checkTySyn,
-<<<<<<< HEAD
-                                          checkNewtype, checkParameterType)
-=======
-                                        checkPropSyn,checkNewtype)
->>>>>>> 0cc5151e
+                                        checkPropSyn,checkNewtype,checkParameterType)
 import           Cryptol.TypeCheck.Instantiate
 import           Cryptol.TypeCheck.Depends
 import           Cryptol.TypeCheck.Subst (listSubst,apSubst,(@@),emptySubst)
